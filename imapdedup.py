--- conflicted
+++ resolved
@@ -194,9 +194,8 @@
             msgnums = check_response(server.search(None, 'UNDELETED'))[0].split()
             print("%s others in %s" % (len(msgnums), mbox))
 
-<<<<<<< HEAD
             chunkSize = 100
-            if options.verbose: print "Reading the others... (in batches of %d)" % chunkSize
+            if options.verbose: print ("Reading the others... (in batches of %d)" % chunkSize)
 
             for i in xrange(0, len(msgnums), chunkSize):
                 msgnums_in_chunk = msgnums[i:i + chunkSize]
@@ -204,14 +203,14 @@
                 # Get the header of each message
                 ms = check_response(server.fetch(message_ids, '(RFC822.HEADER)'))
                 if options.verbose:
-                    print "Batch starting at item %d" % i
+                    print ("Batch starting at item %d" % i)
 
                 # and parse them.
                 for ci in range(0, len(msgnums_in_chunk)):
                     mnum = msgnums_in_chunk[ci]
                     mp = p.parsestr(ms[ci * 2][1])
                     if options.verbose:
-                        print "Checking message", mbox, mnum
+                        print("Checking %s message %s" % (mbox, mnum))
 
                     # Record the message-ID header (or generate one from other headers)
                     msg_id = get_message_id(mp, options.use_checksum, options.use_id_in_checksum)
@@ -220,46 +219,16 @@
                         # If we've seen this message before, record it as one to be
                         # deleted in this mailbox.
                         if msg_id in msg_ids:
-                            print "Message %s_%s is a duplicate of %s and %s be marked as deleted" % (
-                                           mbox, mnum, msg_ids[msg_id], options.dry_run and "would" or "will")
+                            print ("Message %s_%s is a duplicate of %s and %s be marked as deleted" % (
+                                           mbox, mnum, msg_ids[msg_id], options.dry_run and "would" or "will"))
                             if options.verbose:
-                                print "Subject: %s\nFrom: %s\nDate: %s\n" % (mp['Subject'], mp['From'], mp['Date'])
+                                print ("Subject: %s\nFrom: %s\nDate: %s\n" % (mp['Subject'], mp['From'], mp['Date']))
                             msgs_to_delete.append(mnum)
                         # Otherwise record the fact that we've seen it
                         else:
                             msg_ids[msg_id] = mbox + '_' + mnum
 
-                print min(len(msgnums), i + chunkSize), "message(s) in", mbox, "processed"
-=======
-            if options.verbose: print("Reading the others...")
-            for mnum in msgnums:
-                mnum = mnum.decode('utf-8')
-                # Get the ID and header of each message
-                m = check_response(server.fetch(mnum, '(UID RFC822.HEADER)'))
-                # and parse them.
-                mp = p.parsestr(m[0][1].decode('utf-8'))
-                if options.verbose:
-                    print("Checking %s message %s" % (mbox, mnum))
-                else:
-                    if ((int(mnum) % 100) == 0):
-                        print("%s message(s) in %s processed" % (mnum,  mbox))
-
-                # Record the message-ID header (or generate one from other headers)
-                msg_id = get_message_id(mp, options.use_checksum, options.use_id_in_checksum)
-                msg_map[mnum] = mp
-                if msg_id:
-                    # If we've seen this message before, record it as one to be 
-                    # deleted in this mailbox.
-                    if msg_id in msg_ids:
-                        print("Message %s_%s is a duplicate of %s and %s be marked as deleted" % (
-                                       mbox, mnum, msg_ids[msg_id], options.dry_run and "would" or "will"))
-                        if options.verbose:
-                            print("Subject: %s\nFrom: %s\nDate: %s\n" % (mp['Subject'], mp['From'], mp['Date']))
-                        msgs_to_delete.append(mnum)
-                    # Otherwise record the fact that we've seen it
-                    else:
-                        msg_ids[msg_id] = mbox + '_' + mnum
->>>>>>> 1b1494cc
+                print ("%s message(s) in %s processed" % (min(len(msgnums), i + chunkSize), mbox))
             
             # OK - we've been through this mailbox, and msgs_to_delete holds
             # a list of the duplicates we've found.
